--- conflicted
+++ resolved
@@ -6,27 +6,17 @@
 fi
 
 # 下载文件
-<<<<<<< HEAD
 curl -O https://exiftool.org/Image-ExifTool-12.92.tar.gz
-=======
-curl -O https://exiftool.org/Image-ExifTool-12.85.tar.gz
->>>>>>> 50ad8853
+
 
 # 创建目录
 mkdir -p ./exiftool
 
 # 解压文件
-<<<<<<< HEAD
 tar -xzf Image-ExifTool-12.92.tar.gz -C ./exiftool --strip-components=1
 
 # 删除压缩包
 rm Image-ExifTool-12.92.tar.gz
-=======
-tar -xzf Image-ExifTool-12.85.tar.gz -C ./exiftool --strip-components=1
-
-# 删除压缩包
-rm Image-ExifTool-12.85.tar.gz
->>>>>>> 50ad8853
 
 # 下载 python 依赖
 pip3 install -r requirements.txt -i https://pypi.tuna.tsinghua.edu.cn/simple
